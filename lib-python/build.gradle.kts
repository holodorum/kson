import org.gradle.internal.os.OperatingSystem

val build = "build"
val copyNativeArtifacts = "copyNativeArtifacts"
val test = "test"
val typeCheck = "typeCheck"
val prepareSdistBuildEnvironment = "prepareSdistBuildEnvironment"
val createSdistBuildEnvironment = "createSdistBuildEnvironment"
val buildWheel = "buildWheel"

tasks {
    val uvwPath = if (OperatingSystem.current().isWindows) {
       "cmd /c uvw.bat"
    } else {
        "./uvw"
    }

    register<CopyNativeArtifactsTask>(copyNativeArtifacts) {
        dependsOn(":kson-lib:buildWithGraalVmNativeImage")
    }

    register<Task>(build) {
        dependsOn(copyNativeArtifacts)
    }

    register<Exec>(test) {
        dependsOn(build)

        group = "verification"
        commandLine = "$uvwPath run pytest".split(" ")
        standardOutput = System.out
        errorOutput = System.err
        isIgnoreExitValue = false
    }

    register<Exec>(typeCheck) {
        group = "verification"
        commandLine = "$uvwPath run pyright".split(" ")
        standardOutput = System.out
        errorOutput = System.err
        isIgnoreExitValue = false
    }

    register<Task>("check") {
        dependsOn(test)
        dependsOn(typeCheck)
    }

    register<Copy>(prepareSdistBuildEnvironment) {
        group = "build"
        description = "Prepare kson-sdist directory with necessary Gradle files for sdist"

        val ksonCopyDir = layout.projectDirectory.dir("kson-sdist")

        // Clear existing kson-sdist directory
        doFirst {
            delete(ksonCopyDir)
        }

        // Copy gradlew scripts
        from(rootProject.file("gradlew"))
        from(rootProject.file("gradlew.bat"))
        into(ksonCopyDir)

        // Make gradlew executable
        filePermissions {
            unix("755")
        }

        // Copy gradle wrapper (excluding JDK)
        from(rootProject.file("gradle/wrapper")) {
            into("gradle/wrapper")
        }

<<<<<<< HEAD
=======
        // Need this file to satisfy the `transpileCircleCiConfigTask`
        from(rootProject.file(".circleci/config.kson")){
            into(".circleci")
        }

>>>>>>> 9f6b6bea
        // Copy build configuration files
        from(rootProject.file("build.gradle.kts"))
        from(rootProject.file("settings.gradle.kts"))
        from(rootProject.file("gradle.properties"))
        from(rootProject.file("jdk.properties"))

        from(rootProject.file("src")){
            into("src")
            exclude("commonTest/**")
        }
        // Copy buildSrc (excluding build output and JDK)
        from(rootProject.file("buildSrc")) {
            into("buildSrc")
            exclude("build/**")
            exclude(".gradle/**")
            exclude("gradle/jdk/**")
            exclude(".kotlin/**")
            exclude("support/**")
            exclude("out/**")
        }

        // Copy kson-lib source (needed for native artifact build)
        from(rootProject.file("kson-lib")) {
            into("kson-lib")
            exclude("build/**")
            exclude(".gradle/**")
        }

        // Copy lib-python (build files and source)
        from(project.projectDir) {
            into("lib-python")
            include("build.gradle.kts")
            include("src/**")
        }
    }

    register<Exec>(createSdistBuildEnvironment){
        dependsOn(prepareSdistBuildEnvironment)
        group = "build"
        commandLine = "$uvwPath build --sdist".split(" ")
    }

    register<Copy>("copyLicense") {
        from(rootProject.file("LICENSE"))
        into(project.projectDir)
    }

    register<Exec>(buildWheel) {
        dependsOn(copyNativeArtifacts, "copyLicense")
        group = "build"
        description = "Build platform-specific wheel distribution with cibuildwheel"
        commandLine = "$uvwPath run cibuildwheel --platform auto --output-dir dist .".split(" ")
        standardOutput = System.out
        errorOutput = System.err
        isIgnoreExitValue = false

        // Configure cibuildwheel
        environment("CIBW_BUILD", "cp310-*")  // Build for Python 3.10+
        environment("CIBW_SKIP", "*-musllinux_*")  // Skip musl Linux builds
        environment("CIBW_ARCHS", "native")  // Build only for native architecture
        environment("CIBW_TEST_REQUIRES", "pytest")  // Install pytest for testing
        environment("CIBW_TEST_COMMAND", "pytest -v {project}/tests")

        doLast {
            println("Successfully built platform-specific wheel using cibuildwheel")
        }
    }
}<|MERGE_RESOLUTION|>--- conflicted
+++ resolved
@@ -72,14 +72,11 @@
             into("gradle/wrapper")
         }
 
-<<<<<<< HEAD
-=======
         // Need this file to satisfy the `transpileCircleCiConfigTask`
         from(rootProject.file(".circleci/config.kson")){
             into(".circleci")
         }
 
->>>>>>> 9f6b6bea
         // Copy build configuration files
         from(rootProject.file("build.gradle.kts"))
         from(rootProject.file("settings.gradle.kts"))
