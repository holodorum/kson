--- conflicted
+++ resolved
@@ -228,26 +228,10 @@
         if has_next == 0:
             break
 
-<<<<<<< HEAD
         pair_ref = _call_method(iterator_class_name, iterator, b"next", b"()Ljava/lang/Object;", "ObjectMethod", [])
         _key_ref =  _call_method(pair_class_name, pair_ref, b"getKey", b"()Ljava/lang/Object;", "ObjectMethod", [])
         _value_ref =  _call_method(pair_class_name, pair_ref, b"getValue", b"()Ljava/lang/Object;", "ObjectMethod", [])
         python_dict[wrap_key_fn(_key_ref)] = wrap_value_fn(_value_ref)
-=======
-        key = symbols.kotlin.root.org.kson.SimpleMapEntry.get_key(entry)
-        if key_wrap_as is not None:
-            if key_wrap_as == str:
-                # Special handling for string keys - use AnyHelper to convert kotlin.Any to String
-                any_helper = symbols.kotlin.root.org.kson.AnyHelper._instance()
-                string_ptr = symbols.kotlin.root.org.kson.AnyHelper.toString(
-                    any_helper, key
-                )
-                key = _from_kotlin_string(string_ptr)
-            else:
-                tmp = object.__new__(key_wrap_as)
-                tmp.ptr = key
-                key = tmp
->>>>>>> 9f6b6bea
 
     return python_dict
 
@@ -548,6 +532,24 @@
     KsonNumber: TypeAlias
     Decimal: TypeAlias
     Integer: TypeAlias
+    def __init__(
+        self,
+        start: Position,
+        end: Position,
+    ):
+        if start is None:
+            raise ValueError("`start` cannot be None")
+        if end is None:
+            raise ValueError("`end` cannot be None")
+        self._jni_ref = _construct(
+            b"org/kson/KsonValue",
+            b"(Lorg/kson/Position;Lorg/kson/Position;)V",
+            [
+
+                start._jni_ref,
+                end._jni_ref,
+            ]
+        )
     def __eq__(self, other):
         return _call_method(b"java/lang/Object", self._jni_ref, b"equals", b"(Ljava/lang/Object;)Z", "BooleanMethod", [other._jni_ref])
 
@@ -651,7 +653,7 @@
 
     def properties(
         self,
-    ) -> Dict[_KsonValue_KsonString, KsonValue]:
+    ) -> Dict[str, KsonValue]:
 
 
         jni_ref = self._jni_ref
@@ -664,7 +666,24 @@
             []
         )
 
-        return cast(Any, (lambda x0: _from_kotlin_map(x0, lambda x1: _from_kotlin_object(KsonValue.KsonString, x1), lambda x1: KsonValue._downcast(x1)))(result))
+        return cast(Any, (lambda x0: _from_kotlin_map(x0, _java_string_to_python_str, lambda x1: KsonValue._downcast(x1)))(result))
+
+    def property_keys(
+        self,
+    ) -> Dict[str, _KsonValue_KsonString]:
+
+
+        jni_ref = self._jni_ref
+        result = _call_method(
+            b"org/kson/KsonValue$KsonObject",
+            jni_ref,
+            b"getPropertyKeys",
+            b"()Ljava/util/Map;",
+            "ObjectMethod",
+            []
+        )
+
+        return cast(Any, (lambda x0: _from_kotlin_map(x0, _java_string_to_python_str, lambda x1: _from_kotlin_object(KsonValue.KsonString, x1)))(result))
 
     def type(
         self,
@@ -851,6 +870,40 @@
 
         return cast(Any, (lambda x0: x0)(result))
 
+    def internal_start(
+        self,
+    ) -> Position:
+
+
+        jni_ref = self._jni_ref
+        result = _call_method(
+            b"org/kson/KsonValue$KsonNumber$Integer",
+            jni_ref,
+            b"getInternalStart",
+            b"()Lorg/kson/Position;",
+            "ObjectMethod",
+            []
+        )
+
+        return cast(Any, (lambda x0: _from_kotlin_object(Position, x0))(result))
+
+    def internal_end(
+        self,
+    ) -> Position:
+
+
+        jni_ref = self._jni_ref
+        result = _call_method(
+            b"org/kson/KsonValue$KsonNumber$Integer",
+            jni_ref,
+            b"getInternalEnd",
+            b"()Lorg/kson/Position;",
+            "ObjectMethod",
+            []
+        )
+
+        return cast(Any, (lambda x0: _from_kotlin_object(Position, x0))(result))
+
     def type(
         self,
     ) -> KsonValueType:
@@ -1047,107 +1100,6 @@
         self,
     ) -> str:
 
-<<<<<<< HEAD
-=======
-class TranspileOptionsJson:
-    """Options for transpiling Kson to JSON."""
-
-    ptr: CData
-
-    def __init__(self, retain_embed_tags: bool = True) -> None:
-        result = _cast_and_call(
-            symbols.kotlin.root.org.kson.TranspileOptions.Json.Json, [retain_embed_tags]
-        )
-        self.ptr = result
-
-
-class TranspileOptionsYaml:
-    """Options for transpiling Kson to YAML."""
-
-    ptr: CData
-
-    def __init__(self, retain_embed_tags: bool = True) -> None:
-        result = _cast_and_call(
-            symbols.kotlin.root.org.kson.TranspileOptions.Yaml.Yaml, [retain_embed_tags]
-        )
-        self.ptr = result
-
-
-class KsonValue:
-    """Base class for parsed Kson values."""
-
-    ptr: CData
-
-    # Type hints for nested classes (assigned later)
-    KsonObject: Type["_KsonObject"]
-    KsonArray: Type["_KsonArray"]
-    KsonString: Type["_KsonString"]
-    KsonBoolean: Type["_KsonBoolean"]
-    KsonNull: Type["_KsonNull"]
-    KsonEmbed: Type["_KsonEmbed"]
-    KsonNumber: Type["_KsonNumber"]
-
-    def value_type(self) -> KsonValueType:
-        result = _cast_and_call(
-            symbols.kotlin.root.org.kson.KsonValue.get_type, [self.ptr]
-        )
-        result = _init_enum_wrapper(KsonValueType, result)
-        return result
-
-    def start(self) -> Position:
-        result = _cast_and_call(
-            symbols.kotlin.root.org.kson.KsonValue.get_start, [self.ptr]
-        )
-        result = _init_wrapper(Position, result)
-        return result
-
-    def end(self) -> Position:
-        result = _cast_and_call(
-            symbols.kotlin.root.org.kson.KsonValue.get_end, [self.ptr]
-        )
-        result = _init_wrapper(Position, result)
-        return result
-
-    def _translate(self) -> "KsonValue":
-        value_type = self.value_type()
-        if value_type == KsonValueType.OBJECT:
-            subclass_type = symbols.kotlin.root.org.kson.KsonValue.KsonObject._type()
-            if symbols.IsInstance(self.ptr.pinned, subclass_type):
-                return _init_wrapper(KsonValue.KsonObject, self.ptr)
-        elif value_type == KsonValueType.ARRAY:
-            subclass_type = symbols.kotlin.root.org.kson.KsonValue.KsonArray._type()
-            if symbols.IsInstance(self.ptr.pinned, subclass_type):
-                return _init_wrapper(KsonValue.KsonArray, self.ptr)
-        elif value_type == KsonValueType.STRING:
-            subclass_type = symbols.kotlin.root.org.kson.KsonValue.KsonString._type()
-            if symbols.IsInstance(self.ptr.pinned, subclass_type):
-                return _init_wrapper(KsonValue.KsonString, self.ptr)
-        elif value_type == KsonValueType.INTEGER:
-            subclass_type = (
-                symbols.kotlin.root.org.kson.KsonValue.KsonNumber.Integer._type()
-            )
-            if symbols.IsInstance(self.ptr.pinned, subclass_type):
-                return _init_wrapper(KsonValue.KsonNumber.Integer, self.ptr)
-        elif value_type == KsonValueType.DECIMAL:
-            subclass_type = (
-                symbols.kotlin.root.org.kson.KsonValue.KsonNumber.Decimal._type()
-            )
-            if symbols.IsInstance(self.ptr.pinned, subclass_type):
-                return _init_wrapper(KsonValue.KsonNumber.Decimal, self.ptr)
-        elif value_type == KsonValueType.BOOLEAN:
-            subclass_type = symbols.kotlin.root.org.kson.KsonValue.KsonBoolean._type()
-            if symbols.IsInstance(self.ptr.pinned, subclass_type):
-                return _init_wrapper(KsonValue.KsonBoolean, self.ptr)
-        elif value_type == KsonValueType.NULL:
-            subclass_type = symbols.kotlin.root.org.kson.KsonValue.KsonNull._type()
-            if symbols.IsInstance(self.ptr.pinned, subclass_type):
-                return _init_wrapper(KsonValue.KsonNull, self.ptr)
-        elif value_type == KsonValueType.EMBED:
-            subclass_type = symbols.kotlin.root.org.kson.KsonValue.KsonEmbed._type()
-            if symbols.IsInstance(self.ptr.pinned, subclass_type):
-                return _init_wrapper(KsonValue.KsonEmbed, self.ptr)
-        raise RuntimeError("Unknown KsonValue subtype")
->>>>>>> 9f6b6bea
 
         jni_ref = self._jni_ref
         result = _call_method(
@@ -1238,7 +1190,6 @@
         self,
     ) -> List[Message]:
 
-<<<<<<< HEAD
 
         jni_ref = self._jni_ref
         result = _call_method(
@@ -1303,34 +1254,6 @@
             b"org/kson/Result",
             b"()V",
             []
-=======
-    def properties(self) -> Dict[str, "KsonValue"]:
-        result = _cast_and_call(
-            symbols.kotlin.root.org.kson.KsonValue.KsonObject.get_properties,
-            [self.ptr],
-        )
-        raw_dict = _from_kotlin_map(
-            result,
-            "kson_kref_kotlin_String",
-            "kson_kref_org_kson_KsonValue",
-            str,
-            KsonValue,
-        )
-        # Translate values to their specific subtypes
-        return {k: v._translate() for k, v in raw_dict.items()}
-
-    def property_keys(self) -> Dict[str, "KsonValue"]:
-        result = _cast_and_call(
-            symbols.kotlin.root.org.kson.KsonValue.KsonObject.get_propertyKeys,
-            [self.ptr],
-        )
-        raw_dict = _from_kotlin_map(
-            result,
-            "kson_kref_kotlin_String",
-            "kson_kref_org_kson_KsonValue_KsonString",
-            str,
-            KsonValue,
->>>>>>> 9f6b6bea
         )
     def __eq__(self, other):
         return _call_method(b"java/lang/Object", self._jni_ref, b"equals", b"(Ljava/lang/Object;)Z", "BooleanMethod", [other._jni_ref])
@@ -1559,6 +1482,147 @@
 
 
 
+class TranspileOptions:
+    """Core interface for transpilation options shared across all output formats."""
+
+    _jni_ref: Any
+
+    Json: TypeAlias
+    Yaml: TypeAlias
+    def __init__(
+        self,
+
+    ):
+
+        self._jni_ref = _construct(
+            b"org/kson/TranspileOptions",
+            b"()V",
+            []
+        )
+    def __eq__(self, other):
+        return _call_method(b"java/lang/Object", self._jni_ref, b"equals", b"(Ljava/lang/Object;)Z", "BooleanMethod", [other._jni_ref])
+
+    def __hash__(self):
+        return _call_method(b"java/lang/Object", self._jni_ref, b"hashCode", b"()I", "IntMethod", [])
+
+
+    def retain_embed_tags(
+        self,
+    ) -> bool:
+
+
+        jni_ref = self._jni_ref
+        result = _call_method(
+            b"org/kson/TranspileOptions",
+            jni_ref,
+            b"getRetainEmbedTags",
+            b"()Z",
+            "BooleanMethod",
+            []
+        )
+
+        return cast(Any, (lambda x0: x0)(result))
+    @staticmethod
+    def _downcast(jni_ref) -> Any:
+        match _jni_class_name(jni_ref):
+
+            case "org.kson.TranspileOptions$Json":
+                return _from_kotlin_object(_TranspileOptions_Json, jni_ref)
+
+            case "org.kson.TranspileOptions$Yaml":
+                return _from_kotlin_object(_TranspileOptions_Yaml, jni_ref)
+
+class _TranspileOptions_Json(TranspileOptions):
+    """Options for transpiling Kson to JSON."""
+
+    _jni_ref: Any
+
+    def __init__(
+        self,
+        retain_embed_tags: bool,
+    ):
+        if retain_embed_tags is None:
+            raise ValueError("`retain_embed_tags` cannot be None")
+        self._jni_ref = _construct(
+            b"org/kson/TranspileOptions$Json",
+            b"(Z)V",
+            [
+
+                ffi.cast('jboolean', retain_embed_tags),
+            ]
+        )
+    def __eq__(self, other):
+        return _call_method(b"java/lang/Object", self._jni_ref, b"equals", b"(Ljava/lang/Object;)Z", "BooleanMethod", [other._jni_ref])
+
+    def __hash__(self):
+        return _call_method(b"java/lang/Object", self._jni_ref, b"hashCode", b"()I", "IntMethod", [])
+
+
+    def retain_embed_tags(
+        self,
+    ) -> bool:
+
+
+        jni_ref = self._jni_ref
+        result = _call_method(
+            b"org/kson/TranspileOptions$Json",
+            jni_ref,
+            b"getRetainEmbedTags",
+            b"()Z",
+            "BooleanMethod",
+            []
+        )
+
+        return cast(Any, (lambda x0: x0)(result))
+TranspileOptions.Json = _TranspileOptions_Json
+
+
+class _TranspileOptions_Yaml(TranspileOptions):
+    """Options for transpiling Kson to YAML."""
+
+    _jni_ref: Any
+
+    def __init__(
+        self,
+        retain_embed_tags: bool,
+    ):
+        if retain_embed_tags is None:
+            raise ValueError("`retain_embed_tags` cannot be None")
+        self._jni_ref = _construct(
+            b"org/kson/TranspileOptions$Yaml",
+            b"(Z)V",
+            [
+
+                ffi.cast('jboolean', retain_embed_tags),
+            ]
+        )
+    def __eq__(self, other):
+        return _call_method(b"java/lang/Object", self._jni_ref, b"equals", b"(Ljava/lang/Object;)Z", "BooleanMethod", [other._jni_ref])
+
+    def __hash__(self):
+        return _call_method(b"java/lang/Object", self._jni_ref, b"hashCode", b"()I", "IntMethod", [])
+
+
+    def retain_embed_tags(
+        self,
+    ) -> bool:
+
+
+        jni_ref = self._jni_ref
+        result = _call_method(
+            b"org/kson/TranspileOptions$Yaml",
+            jni_ref,
+            b"getRetainEmbedTags",
+            b"()Z",
+            "BooleanMethod",
+            []
+        )
+
+        return cast(Any, (lambda x0: x0)(result))
+TranspileOptions.Yaml = _TranspileOptions_Yaml
+
+
+
 class Kson:
     """The [Kson](https://kson.org) language"""
 
@@ -1605,109 +1669,67 @@
         return cast(Any, (_java_string_to_python_str)(result))
 
     @staticmethod
-<<<<<<< HEAD
     def to_json(
         kson: str,
-        retain_embed_tags: bool,
+        options: _TranspileOptions_Json,
 
     ) -> Result:
         """Converts Kson to Json.
-=======
-    def to_json(kson: str, options: Optional[TranspileOptionsJson] = None) -> Result:
-        """Converts Kson to Json.
-
-        Args:
-            kson: The Kson source to convert.
-            options: Options for the JSON transpilation.
->>>>>>> 9f6b6bea
 
         @param kson The Kson source to convert
-        @param retainEmbedTags Whether to retain the embed tags in the result
+        @param options Options for the JSON transpilation
         @return A Result containing either the Json output or error messages
         """
-<<<<<<< HEAD
 
         if kson is None:
             raise ValueError("`kson` cannot be None")
-        if retain_embed_tags is None:
-            raise ValueError("`retain_embed_tags` cannot be None")
+        if options is None:
+            raise ValueError("`options` cannot be None")
         jni_ref = _access_static_field(b"org/kson/Kson", b"INSTANCE", b"Lorg/kson/Kson;")
         result = _call_method(
             b"org/kson/Kson",
             jni_ref,
             b"toJson",
-            b"(Ljava/lang/String;Z)Lorg/kson/Result;",
+            b"(Ljava/lang/String;Lorg/kson/TranspileOptions$Json;)Lorg/kson/Result;",
             "ObjectMethod",
             [
 
                 _python_str_to_java_string(kson),
-                ffi.cast('jboolean', retain_embed_tags),
+                options._jni_ref,
             ]
-=======
-        if options is None:
-            options = TranspileOptionsJson()
-        result = _cast_and_call(
-            symbols.kotlin.root.org.kson.Kson.toJson,
-            [
-                symbols.kotlin.root.org.kson.Kson._instance(),
-                kson.encode("utf-8"),
-                options.ptr,
-            ],
->>>>>>> 9f6b6bea
         )
 
         return cast(Any, (lambda x0: Result._downcast(x0))(result))
 
     @staticmethod
-<<<<<<< HEAD
     def to_yaml(
         kson: str,
-        retain_embed_tags: bool,
+        options: _TranspileOptions_Yaml,
 
     ) -> Result:
         """Converts Kson to Yaml, preserving comments
-=======
-    def to_yaml(kson: str, options: Optional[TranspileOptionsYaml] = None) -> Result:
-        """Converts Kson to Yaml, preserving comments.
-
-        Args:
-            kson: The Kson source to convert.
-            options: Options for the YAML transpilation.
->>>>>>> 9f6b6bea
 
         @param kson The Kson source to convert
-        @param retainEmbedTags Whether to retain the embed tags in the result
+        @param options Options for the YAML transpilation
         @return A Result containing either the Yaml output or error messages
         """
-<<<<<<< HEAD
 
         if kson is None:
             raise ValueError("`kson` cannot be None")
-        if retain_embed_tags is None:
-            raise ValueError("`retain_embed_tags` cannot be None")
+        if options is None:
+            raise ValueError("`options` cannot be None")
         jni_ref = _access_static_field(b"org/kson/Kson", b"INSTANCE", b"Lorg/kson/Kson;")
         result = _call_method(
             b"org/kson/Kson",
             jni_ref,
             b"toYaml",
-            b"(Ljava/lang/String;Z)Lorg/kson/Result;",
+            b"(Ljava/lang/String;Lorg/kson/TranspileOptions$Yaml;)Lorg/kson/Result;",
             "ObjectMethod",
             [
 
                 _python_str_to_java_string(kson),
-                ffi.cast('jboolean', retain_embed_tags),
+                options._jni_ref,
             ]
-=======
-        if options is None:
-            options = TranspileOptionsYaml()
-        result = _cast_and_call(
-            symbols.kotlin.root.org.kson.Kson.toYaml,
-            [
-                symbols.kotlin.root.org.kson.Kson._instance(),
-                kson.encode("utf-8"),
-                options.ptr,
-            ],
->>>>>>> 9f6b6bea
         )
 
         return cast(Any, (lambda x0: Result._downcast(x0))(result))
