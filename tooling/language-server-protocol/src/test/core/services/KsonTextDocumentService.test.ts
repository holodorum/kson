import {TextDocument} from "vscode-languageserver-textdocument";
import {
    Diagnostic,
    DiagnosticSeverity,
    DidOpenTextDocumentParams,
    DocumentFormattingParams,
    ResponseError,
    SemanticTokensParams,
    TextEdit
} from "vscode-languageserver";
import assert from "assert";
import {beforeEach, describe, it} from 'mocha';
import {ConnectionStub} from "../../ConnectionStub";
import {KsonDocumentsManager} from "../../../core/document/KsonDocumentsManager.js";
import {KsonTextDocumentService} from "../../../core/services/KsonTextDocumentService.js";
import {FullDocumentDiagnosticReport} from "vscode-languageserver-protocol/lib/common/protocol.diagnostic";

describe('KsonTextDocumentService', () => {
    let connection: ConnectionStub;
    let service: KsonTextDocumentService;
    let documentsManager: KsonDocumentsManager;
    const TEST_URI = 'test://test.kson';

    beforeEach(() => {
        connection = new ConnectionStub();
        documentsManager = new KsonDocumentsManager();
        service = new KsonTextDocumentService(documentsManager);

        documentsManager.listen(connection);
        service.connect(connection)
    });

    function openDocument(content: string) {
        const document = TextDocument.create(TEST_URI, 'kson', 1, content);
        const params: DidOpenTextDocumentParams = {
            textDocument: {
                uri: document.uri,
                languageId: document.languageId,
                version: document.version,
                text: document.getText()
            }
        };
        connection.didOpenHandler(params);
        return document;
    }

    describe('Formatting', () => {
        async function assertFormatting(content: string, expected: string) {
            openDocument(content);
            const params: DocumentFormattingParams = {
                textDocument: {uri: TEST_URI},
                options: {
                    tabSize: 2,
                    insertSpaces: true
                }
            };
            const result = await connection.formattingHandler(params, {} as any, {} as any, undefined);
            assert.ok(result, "should not get a null or undefined result");

            /**
             * {@link result} is either an {@link ResponseError} or a {@link TextEdit[]}.
             * Here we do the cast if {@link result} is not an error or `fail` otherwise.
             */
            let textEdits: TextEdit[];
            if (result instanceof ResponseError) {
                assert.fail(`Should not have received a ResponseError. Message: ${result.message}`);
            } else {
                textEdits = result as TextEdit[];
            }

            assert.strictEqual(textEdits.length, 1, "Should be one edit");
            const formattedText = textEdits[0].newText;
            assert.deepStrictEqual(formattedText, expected);
        }


        it('should format a simple KSON string', async () => {
            const content = 'name:"John"';
            const expected = 'name: John';
            await assertFormatting(content, expected);
        });

        it('should format a KSON string with nested objects', async () => {
            const content = 'person:{name:"John",age:30}';
            const expected = [
                'person:',
                '  name: John',
                '  age: 30'
            ].join('\n');
            await assertFormatting(content, expected);
        });
    });

    describe('Semantic Tokens', () => {
        it('should provide semantic tokens for a document', async () => {
            const content = 'name: "value"';
            openDocument(content);

            const params: SemanticTokensParams = {
                textDocument: {uri: TEST_URI}
            };

            const result = await connection.semanticTokensHandler(params, {} as any, {} as any, undefined);

            assert.ok(result, "Result should not be null");
        });
    });

    describe('Diagnostics', () => {
        async function assertDiagnostics(content: string, expected: Diagnostic[]) {
            openDocument(content);
            const params = {
                textDocument: {uri: TEST_URI}
            }
            const result = await connection.diagnosticsHandler(params, {} as any, {} as any, undefined);

            /**
             * {@link result} is either an {@link ResponseError} or a {@link FullDocumentDiagnosticReport}.
             * Here we do the cast if {@link result} is not an error or `fail` otherwise.
             */
            let resultReport: FullDocumentDiagnosticReport;
            if (result instanceof ResponseError) {
                assert.fail(`Should not have received a ResponseError. Message: ${result.message}`);
            } else {
                resultReport = result as FullDocumentDiagnosticReport;
            }

            assert.deepStrictEqual(resultReport.items, expected)
        }

        it('should provide diagnostics for a document with errors', async () => {
            const content = 'name: "value" extra';
            const expected: Diagnostic[] = [
                {
                    "range": {
                        "start": {
                            "line": 0,
                            "character": 14
                        },
                        "end": {
                            "line": 0,
                            "character": 19
                        }
                    },
                    "severity": DiagnosticSeverity.Error,
                    "source": "kson",
<<<<<<< HEAD
                    "message": "Unexpected trailing content.  The previous content parsed as a complete Kson document.",
=======
                    "message": "Unexpected trailing content. The previous content parsed as a complete Kson document.",
                    "code": MessageType.EOF_NOT_REACHED.name
>>>>>>> dfd64798
                }
            ]
            await assertDiagnostics(content, expected)
        });
    });
});<|MERGE_RESOLUTION|>--- conflicted
+++ resolved
@@ -144,12 +144,7 @@
                     },
                     "severity": DiagnosticSeverity.Error,
                     "source": "kson",
-<<<<<<< HEAD
-                    "message": "Unexpected trailing content.  The previous content parsed as a complete Kson document.",
-=======
                     "message": "Unexpected trailing content. The previous content parsed as a complete Kson document.",
-                    "code": MessageType.EOF_NOT_REACHED.name
->>>>>>> dfd64798
                 }
             ]
             await assertDiagnostics(content, expected)
