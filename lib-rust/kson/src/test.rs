--- conflicted
+++ resolved
@@ -37,7 +37,7 @@
 
 #[test]
 fn test_kson_to_json_success() {
-    let result = Kson::to_json("key: [1, 2, 3, 4]", true);
+    let result = Kson::to_json("key: [1, 2, 3, 4]", transpile_options::Json::new(true));
     match result {
         Err(_) => panic!("expected success, found failure"),
         Ok(success) => {
@@ -62,7 +62,7 @@
 embed$$"#;
 
     // Test with default retain_embed_tags=true
-    let result = Kson::to_json(kson_with_embed, true);
+    let result = Kson::to_json(kson_with_embed, transpile_options::Json::new(true));
     match result {
         Err(_) => panic!("expected success, found failure"),
         Ok(success) => {
@@ -78,11 +78,7 @@
     }
 
     // Test with retain_embed_tags=false
-<<<<<<< HEAD
-    let result = Kson::to_json(kson_with_embed, false);
-=======
-    let result = Kson::to_json_with_options(kson_with_embed, &TranspileOptionsJson::new(false));
->>>>>>> 9f6b6bea
+    let result = Kson::to_json(kson_with_embed, transpile_options::Json::new(false));
     match result {
         Err(_) => panic!("expected success, found failure"),
         Ok(success) => {
@@ -97,7 +93,7 @@
 
 #[test]
 fn test_kson_to_json_failure() {
-    let result = Kson::to_json("key: [1, 2, 3, 4", true);
+    let result = Kson::to_json("key: [1, 2, 3, 4", transpile_options::Json::new(true));
     match result {
         Ok(_) => panic!("expected failure, found success"),
         Err(failure) => {
@@ -109,7 +105,7 @@
 
 #[test]
 fn test_kson_to_yaml_success() {
-    let result = Kson::to_yaml("key: [1, 2, 3, 4]", true);
+    let result = Kson::to_yaml("key: [1, 2, 3, 4]", transpile_options::Yaml::new(true));
     match result {
         Err(_) => panic!("expected success, found failure"),
         Ok(success) => {
@@ -131,7 +127,7 @@
 embed$$"#;
 
     // Test with default retain_embed_tags=true
-    let result = Kson::to_yaml(kson_with_embed, true);
+    let result = Kson::to_yaml(kson_with_embed, transpile_options::Yaml::new(true));
     match result {
         Err(_) => panic!("expected success, found failure"),
         Ok(success) => {
@@ -146,11 +142,7 @@
     }
 
     // Test with retain_embed_tags=false
-<<<<<<< HEAD
-    let result = Kson::to_yaml(kson_with_embed, false);
-=======
-    let result = Kson::to_yaml_with_options(kson_with_embed, &TranspileOptionsYaml::new(false));
->>>>>>> 9f6b6bea
+    let result = Kson::to_yaml(kson_with_embed, transpile_options::Yaml::new(false));
     match result {
         Err(_) => panic!("expected success, found failure"),
         Ok(success) => {
@@ -165,7 +157,7 @@
 
 #[test]
 fn test_kson_to_yaml_failure() {
-    let result = Kson::to_yaml("key: [1, 2, 3, 4", true);
+    let result = Kson::to_yaml("key: [1, 2, 3, 4", transpile_options::Yaml::new(false));
     match result {
         Ok(_) => panic!("expected failure, found success"),
         Err(failure) => {
@@ -282,14 +274,6 @@
     let properties = obj.properties();
     assert_eq!(properties.len(), 3);
 
-<<<<<<< HEAD
-    let mapped_properties: std::collections::HashMap<String, &KsonValue> = properties
-        .iter()
-        .map(|(key, value)| (key.value().clone(), value))
-        .collect();
-
-=======
->>>>>>> 9f6b6bea
     // Check "key" property
     let key_value = properties.get("key").unwrap();
     let KsonValue::KsonString(string) = key_value else {
