--- conflicted
+++ resolved
@@ -671,74 +671,4 @@
     ) : KsonValue(internalStart, internalEnd) {
         override val type = KsonValueType.EMBED
     }
-<<<<<<< HEAD
-=======
-}
-
-/**
- * Helper class to let FFI users iterate through the elements of a [List]
- */
-@Suppress("unused") // used in FFI
-sealed class SimpleListIterator(list: List<Any>) {
-    private val inner = list.iterator()
-
-    fun next(): Any? {
-        return if (inner.hasNext()) {
-            inner.next()
-        } else {
-            null
-        }
-    }
-}
-
-/**
- * Helper class to represent a key-value pair from a Map for FFI users
- */
-data class SimpleMapEntry(val key: Any, val value: Any)
-
-/**
- * Helper class to let FFI users iterate through the entries of a Map
- */
-@Suppress("unused") // used in FFI
-sealed class SimpleMapIterator(map: Map<*, *>) {
-    private val inner = map.entries.iterator()
-
-    fun next(): SimpleMapEntry? {
-        return if (inner.hasNext()) {
-            val entry = inner.next()
-            SimpleMapEntry(entry.key!!, entry.value!!)
-        } else {
-            null
-        }
-    }
-}
-
-
-/**
- * Helper object to let FFI users access enum properties
- */
-object EnumHelper {
-    fun name(value: Enum<*>): String = value.name
-    fun ordinal(value: Enum<*>): Int = value.ordinal
-}
-
-/**
- * Helper object to let FFI users access functions for the `Any` type
- */
-object AnyHelper {
-    @JsName("anyToString")
-    fun toString(x: Any): String {
-        return x.toString()
-    }
-
-    fun equals(x: Any, y: Any): Boolean {
-        return x == y
-    }
-
-    @Suppress("unused") // needed as part of the equals/hashcode contract
-    @JsName("anyHashCode")
-    fun hashCode(x: Any): Int {
-        return x.hashCode()
-    }
->>>>>>> 9f6b6bea
 }