package org.kson.parser

import org.kson.parser.ParsedElementType.*
import org.kson.parser.TokenType.*
import org.kson.parser.messages.MessageType.*
import org.kson.stdlibx.exceptions.ShouldNotHappenException

/**
 * Defines the Kson parser, implemented as a recursive descent parser which directly implements
 * the following grammar, one method per grammar rule:
 *
 * (Note: UPPERCASE names are terminals, and correspond to [TokenType]s produced by [Lexer])
 * ```
 * root -> ksonValue <end-of-file>
 * ksonValue -> plainObject
 *            | dashList
 *            | delimitedValue
 * plainObject -> objectInternals "."?
 * objectInternals -> "," ( keyword ksonValue ","? )+
 *                  | ( ","? keyword ksonValue )*
 *                  | ( keyword ksonValue ","? )*
 * dashList -> dashListInternals "="?
 * dashListInternals -> ( LIST_DASH ksonValue )*
 * delimitedValue -> delimitedObject
 *                 | delimitedDashList
 *                 | bracketList
 *                 | literal
 *                 | embedBlock
 * delimitedObject -> "{" objectInternals "}"
 * delimitedDashList -> "<" dashListInternals ">"
 * bracketList -> "[" "," ( ksonValue ","? )+ "]"
 *              | "[" ( ","? ksonValue )* "]"
 *              | "[" ( ksonValue ","? )* "]"
 * literal -> string | NUMBER | UNQUOTED_STRING | "true" | "false" | "null"
 * keyword -> ( UNQUOTED_STRING | string ) ":"
 * string -> STRING_OPEN_QUOTE STRING_CONTENT STRING_CLOSE_QUOTE
 * embedBlock -> EMBED_OPEN_DELIM (EMBED_TAG) EMBED_PREAMBLE_NEWLINE CONTENT EMBED_CLOSE_DELIM
 * ```
 *
 * See [section 5.1 here](https://craftinginterpreters.com/representing-code.html#context-free-grammars)
 * for details on this grammar notation.
 *
 * See [section 6.2 here](https://craftinginterpreters.com/parsing-expressions.html#recursive-descent-parsing)
 * for excellent context on a similar style of hand-crafted recursive descent parser
 *
 * @param builder the [AstBuilder] to run this parser on, see [AstBuilder] for more details
 * @param maxNestingLevel the maximum nesting level of objects and lists to allow in parsing
 *   TODO make maxNestingLevel part of a more holistic approach to configuring the parser
 *     if/when we have more dials we want to expose to the user
 */
class Parser(private val builder: AstBuilder, private val maxNestingLevel: Int = DEFAULT_MAX_NESTING_LEVEL) {

    /**
     * root -> ksonValue <end-of-file>
     */
    fun parse() {
        if (builder.eof()) {
            // empty file, nothing to do
            return
        }

        val rootMarker = builder.mark()
        try {
            if (ksonValue()) {
                handleUnexpectedTrailingContent()
                if (!builder.eof()) {
                    /**
                     * [handleUnexpectedTrailingContent] should have ensured that all tokens are handled
                     */
                    throw ShouldNotHappenException("Bug: this parser must consume all tokens in all cases")
                }
                rootMarker.drop()
            } else {
                if (!builder.eof()) {
                    /**
                     * [ksonValue] must either parse something valid or mark the entire invalid Kson string
                     * with a helpful error
                     */
                    throw ShouldNotHappenException("Bug: this parser must consume all tokens in all cases")
                }
            }
        } catch (nestingException: ExcessiveNestingException) {
            // the value described by this kson document is too deeply nested, so we
            // reset all parsing and mark the whole document with our nesting error
            rootMarker.rollbackTo()
            val nestedExpressionMark = builder.mark()
            while (!builder.eof()) {
                builder.advanceLexer()
            }
            nestedExpressionMark.error(MAX_NESTING_LEVEL_EXCEEDED.create(maxNestingLevel.toString()))
        }
    }

    /**
     * ksonValue -> plainObject
     *           | dashList
     *           | delimitedValue
     */
    private fun ksonValue(): Boolean = plainObject() || dashList() || delimitedValue()

    /**
     * plainObject -> objectInternals "."+
     * objectInternals -> "," ( keyword ksonValue ","? )+
     *                  | ( ","? keyword ksonValue )*
     *                  | ( keyword ksonValue ","? )*
     *
     * Note: as in [dashList], we combine these two grammar rules here so it's clean/easy to implement
     *   make a more friendly parse for users by giving warnings when end-dots are used in a delimited list
     */
    private fun plainObject(isDelimited: Boolean = false): Boolean = nestingTracker.nest {
        var foundProperties = false

        val objectMark = builder.mark()

        // parse the optional leading comma
        if (builder.getTokenType() == COMMA) {
            val leadingCommaMark = builder.mark()
            processComma(builder)

            // prohibit the empty-ISH objects internals containing just commas
            if (builder.getTokenType() == CURLY_BRACE_R || builder.eof()) {
                leadingCommaMark.error(EMPTY_COMMAS.create())
                objectMark.done(OBJECT)
                return@nest true
            } else {
                leadingCommaMark.drop()
            }
        }

        while (true) {
            val propertyMark = builder.mark()
            val keywordMark = builder.mark()
            if (keyword()) {
                if (builder.getTokenType() == CURLY_BRACE_R) {
                    // object got closed before giving this keyword a value
                    keywordMark.error(OBJECT_KEY_NO_VALUE.create())
                    // mark that we saw that near-property
                    foundProperties = true
                    propertyMark.done(OBJECT_PROPERTY)
                    break
                }

                val valueMark = builder.mark()

                if (!ksonValue()) {
                    // if we don't have a value, we're malformed
                    valueMark.rollbackTo()
                    keywordMark.error(OBJECT_KEY_NO_VALUE.create())
                } else {
                    // otherwise we've a well-behaved key:value property
                    valueMark.drop()
                    keywordMark.drop()
                }
                foundProperties = true
                if (builder.getTokenType() == COMMA) {
                    processComma(builder)
                }
                propertyMark.done(OBJECT_PROPERTY)

                if (builder.getTokenType() == DOT) {
                    val dotMark = builder.mark()
                    builder.advanceLexer()
                    if (!isDelimited) {
                        dotMark.drop()
                        break
                    } else {
                        dotMark.error(IGNORED_OBJECT_END_DOT.create())
                    }
                }
            } else {
                keywordMark.drop()
                propertyMark.rollbackTo()
                break
            }
        }

        if (foundProperties) {
            objectMark.done(OBJECT)
            return@nest true
        } else {
            // otherwise we're not a valid object internals
            objectMark.rollbackTo()
            return@nest false
        }
    }

    /**
     * dashList -> dashListInternals "="+
     * dashListInternals -> ( LIST_DASH ksonValue )*
     *
     * Note: as in [plainObject], we combine these two grammar rules here so it's clean/easy to implement
     *   make a more friendly parse for users by giving warnings when end-dots are used in a delimited list
     */
    private fun dashList(isDelimited: Boolean = false): Boolean = nestingTracker.nest {
        if (builder.getTokenType() == LIST_DASH) {
            val listMark = builder.mark()

            // parse the dash delimited list elements
            do {
                val listElementMark = builder.mark()
                // advance past the LIST_DASH
                builder.advanceLexer()

                if (ksonValue()) {
                    // this LIST_DASH is not dangling
                    listElementMark.done(LIST_ELEMENT)
                } else {
                    listElementMark.error(DANGLING_LIST_DASH.create())
                }

                if (builder.getTokenType() == END_DASH) {
                    val endDashMark = builder.mark()
                    builder.advanceLexer()
                    if (!isDelimited) {
                        endDashMark.drop()
                        break
                    } else {
                        endDashMark.error(IGNORED_DASH_LIST_END_DASH.create())
                    }
                }
            } while (builder.getTokenType() == LIST_DASH)

            if (!isDelimited) {
                listMark.done(DASH_LIST)
            } else {
                listMark.drop()
            }
            return@nest true
        } else {
            return@nest false
        }
    }

    private fun processComma(builder: AstBuilder) {
        val commaMark = builder.mark()
        // advance past the optional COMMA
        builder.advanceLexer()

        // look for extra "empty" commas
        if (builder.getTokenType() == COMMA) {
            while (builder.getTokenType() == COMMA) {
                builder.advanceLexer()
            }
            commaMark.error(EMPTY_COMMAS.create())
        } else {
            commaMark.drop()
        }
    }

    /**
     * delimitedValue -> delimitedObject
     *                 | delimitedDashList
     *                 | bracketList
     *                 | literal
     *                 | embedBlock
     */
    private fun delimitedValue(): Boolean {
        if (builder.getTokenType() == CURLY_BRACE_R) {
            val badCloseBrace = builder.mark()
            builder.advanceLexer()
            badCloseBrace.error(OBJECT_NO_OPEN.create())
            return true
        }

        if (builder.getTokenType() == SQUARE_BRACKET_R) {
            val badCloseBrace = builder.mark()
            builder.advanceLexer()
            badCloseBrace.error(LIST_NO_OPEN.create())
            return true
        }

        if (builder.getTokenType() == ANGLE_BRACKET_R) {
            val badCloseBrace = builder.mark()
            builder.advanceLexer()
            badCloseBrace.error(LIST_NO_OPEN.create())
            return true
        }

        if (builder.getTokenType() == ILLEGAL_CHAR) {
            val illegalCharMark = builder.mark()
            val illegalChars = ArrayList<String>()
            while (builder.getTokenType() == ILLEGAL_CHAR) {
                illegalChars.add(builder.getTokenText())
                builder.advanceLexer()
            }
            illegalCharMark.error(ILLEGAL_CHARACTERS.create(illegalChars.joinToString()))
            // note that we allow parsing to continue — we'll act like these illegal chars aren't here in the hopes
            // of making sense of everything else
        }

        return (delimitedObject()
                || delimitedDashList()
                || bracketList()
                || literal()
                || embedBlock())
    }

    /**
     * delimitedObject -> "{" objectInternals "}"
     */
    private fun delimitedObject(): Boolean {
        if (builder.getTokenType() != CURLY_BRACE_L) {
            // no open curly brace, so not a delimitedObject
            return false
        }

        val delimitedObjectMark = builder.mark()

        // advance past our CURLY_BRACE_L
        builder.advanceLexer()

        if (builder.getTokenType() == CURLY_BRACE_R) {
            // looking at empty object, advance past our end brace and mark it
            builder.advanceLexer()
            delimitedObjectMark.done(OBJECT)
            return true
        }

        // parse our object internals
        plainObject(isDelimited = true)

        // annotate anything unparsable within this object definition with an error
        while (builder.getTokenType() != CURLY_BRACE_R && !builder.eof()) {
            val malformedInternals = builder.mark()

            while (builder.getTokenType() != CURLY_BRACE_R && !builder.eof()) {
                builder.advanceLexer()
                val keywordMark = builder.mark()
                if (keyword()) {
                    keywordMark.rollbackTo()
                    break
                } else {
                    keywordMark.drop()
                }
            }

            malformedInternals.error(OBJECT_BAD_INTERNALS.create())

            // try to parse more valid object internals so we're only marking OBJECT_BAD_INTERNALS
            // on internals that are actually bad
            plainObject(isDelimited = true)
        }

        if (builder.getTokenType() == CURLY_BRACE_R) {
            // advance past our CURLY_BRACE_R
            builder.advanceLexer()
            delimitedObjectMark.drop()
        } else {
            delimitedObjectMark.error(OBJECT_NO_CLOSE.create())
        }
        return true
    }

    /**
     * delimitedDashList -> "<" dashListInternals ">"
     */
    private fun delimitedDashList(): Boolean {
        if (builder.getTokenType() != ANGLE_BRACKET_L) {
            // no open angle bracket, so not a delimitedDashList
            return false
        }

        val listMark = builder.mark()

        // consume our ANGLE_BRACKET_L
        builder.advanceLexer()

        dashList(true)

        if (builder.getTokenType() == ANGLE_BRACKET_R) {
            builder.advanceLexer()
            listMark.done(DASH_DELIMITED_LIST)
        } else {
            listMark.error(LIST_NO_CLOSE.create())
        }

        return true
    }

    /**
     * bracketList -> "[" "," ( ksonValue ","? )+ "]"
     *              | "[" ( ","? ksonValue )* "]"
     *              | "[" ( ksonValue ","? )* "]"
     */
    private fun bracketList(): Boolean = nestingTracker.nest {
        if (builder.getTokenType() != SQUARE_BRACKET_L) {
            // no open square bracket, so not a bracketList
            return@nest false
        }
        val listMark = builder.mark()
        // advance past the SQUARE_BRACKET_L
        builder.advanceLexer()

        // parse the optional leading comma
        if (builder.getTokenType() == COMMA) {
            val leadingCommaMark = builder.mark()
            processComma(builder)

            // prohibit the empty-ISH list "[,]"
            if (builder.getTokenType() == SQUARE_BRACKET_R) {
                // advance past the SQUARE_BRACKET_R
                builder.advanceLexer()
                leadingCommaMark.error(EMPTY_COMMAS.create())
                listMark.done(BRACKET_LIST)
                return@nest true
            } else {
                leadingCommaMark.drop()
            }
        }

        while (builder.getTokenType() != SQUARE_BRACKET_R && !builder.eof()) {
            val listElementMark = builder.mark()

            if (!ksonValue()) {
                val invalidElementMark = builder.mark()

                var containsInvalidElement = false
                while (builder.getTokenType() != SQUARE_BRACKET_R &&
                    builder.getTokenType() != COMMA &&
                    !builder.eof()
                ) {
                    builder.advanceLexer()
                    containsInvalidElement = true
                }

                if (containsInvalidElement) {
                    invalidElementMark.error(LIST_INVALID_ELEM.create())
                } else {
                    invalidElementMark.drop()
                }
            }
            if (builder.getTokenType() == COMMA) {
                processComma(builder)

                listElementMark.done(LIST_ELEMENT)
                continue
            } else {
                listElementMark.done(LIST_ELEMENT)
            }
        }

        if (builder.getTokenType() == SQUARE_BRACKET_R) {
            // advance past the SQUARE_BRACKET_R
            builder.advanceLexer()
            // just closed a well-formed list
            listMark.done(BRACKET_LIST)
        } else {
            listMark.error(LIST_NO_CLOSE.create())
        }
        return@nest true
    }

    /**
     * literal -> string | NUMBER | UNQUOTED_STRING | "true" | "false" | "null"
     */
    private fun literal(): Boolean {
        if (string()) {
            return true
        }

        val elementType = builder.getTokenType()

        if (elementType == NUMBER) {
            val numberMark = builder.mark()
            val numberCandidate = builder.getTokenText()

            // consume this number candidate
            builder.advanceLexer()

            /**
             * delegate the details of number parsing to [NumberParser]
             */
            val numberParseResult = NumberParser(numberCandidate).parse()

            if (numberParseResult.error != null) {
                numberMark.error(numberParseResult.error)
            } else {
                numberMark.done(NUMBER)
            }
            return true
        }

        val terminalElementMark = builder.mark()
        if (elementType != null && setOf(
                UNQUOTED_STRING,
                TRUE,
                FALSE,
                NULL
            ).any { it == elementType }
        ) {
            // consume our literal
            builder.advanceLexer()
            terminalElementMark.done(elementType)
            return true
        } else {
            terminalElementMark.rollbackTo()
            return false
        }
    }

    /**
     * keyword -> ( UNQUOTED_STRING | string ) ":"
     */
    private fun keyword(): Boolean {
        // helpful errors for keywords that clash with reserved words
        if ((builder.getTokenType() == NULL
                    || builder.getTokenType() == TRUE
                    || builder.getTokenType() == FALSE
                ) && builder.lookAhead(1) == COLON) {
            val keywordMark = builder.mark()
            val reservedWord = builder.getTokenText()
            builder.advanceLexer()
            keywordMark.error(OBJECT_KEYWORD_RESERVED_WORD.create(reservedWord))

            // advance past the COLON
            builder.advanceLexer()
            return true
        }

        // try to parse a keyword in the style of "UNQUOTED_STRING followed by :"
        if (builder.getTokenType() == UNQUOTED_STRING && builder.lookAhead(1) == COLON) {
            val keywordMark = builder.mark()
            val unquotedStringMark = builder.mark()
            builder.advanceLexer()
            unquotedStringMark.done(UNQUOTED_STRING)
            keywordMark.done(STRING)

            // advance past the COLON
            builder.advanceLexer()
            return true
        }

        // try to parse a keyword in the style of "string followed by :"
        val keywordMark = builder.mark()
        if (string() && builder.getTokenType() == COLON) {
            keywordMark.done(STRING)

            // advance past the COLON
            builder.advanceLexer()
            return true
        } else {
            keywordMark.rollbackTo()
        }

        // not a keyword
        return false
    }

    /**
     * string -> STRING_OPEN_QUOTE STRING STRING_CLOSE_QUOTE
     */
    private fun string(): Boolean {
        if (builder.getTokenType() != STRING_OPEN_QUOTE) {
            // not a string
            return false
        }

        val stringMark = builder.mark()
        val possiblyUnclosedString = builder.mark()
        // consume our open quote
        builder.advanceLexer()

        while (builder.getTokenType() != STRING_CLOSE_QUOTE && !builder.eof()) {
            when (builder.getTokenType()) {
                STRING_CONTENT -> builder.advanceLexer()
                STRING_UNICODE_ESCAPE -> {
                    val unicodeEscapeMark = builder.mark()
                    val unicodeEscapeText = builder.getTokenText()
                    builder.advanceLexer()
                    if (isValidUnicodeEscape(unicodeEscapeText)) {
                        unicodeEscapeMark.drop()
                    } else {
                        unicodeEscapeMark.error(STRING_BAD_UNICODE_ESCAPE.create(unicodeEscapeText))
                    }
                }

                STRING_ESCAPE -> {
                    val stringEscapeMark = builder.mark()
                    val stringEscapeText = builder.getTokenText()
                    builder.advanceLexer()
                    if (isValidStringEscape(stringEscapeText)) {
                        stringEscapeMark.drop()
                    } else {
                        stringEscapeMark.error(STRING_BAD_ESCAPE.create(stringEscapeText))
                    }
                }

                STRING_ILLEGAL_CONTROL_CHARACTER -> {
                    val controlCharacterMark = builder.mark()
                    val badControlChar = builder.getTokenText()
                    builder.advanceLexer()
                    controlCharacterMark.error(STRING_CONTROL_CHARACTER.create(badControlChar))
                }

                else -> {
                    stringMark.rollbackTo()
                    return false
                }
            }
        }

        if (builder.eof()) {
            possiblyUnclosedString.error(STRING_NO_CLOSE.create())
        } else {
            // string is closed, don't need this marker
            possiblyUnclosedString.drop()
            // consume our close quote
            builder.advanceLexer()
        }

        stringMark.done(QUOTED_STRING)
        return true
    }

    private fun isValidStringEscape(stringEscapeText: String): Boolean {
        if (!stringEscapeText.startsWith('\\') || stringEscapeText.length > 2) {
            throw RuntimeException("Should only be asked to validate one-char string escapes, but was passed: $stringEscapeText")
        }

        // detect incomplete escapes (perhaps this escape bumped up against EOF)
        if (stringEscapeText.length == 1) {
            return false
        }

        val escapedChar = stringEscapeText[1]
        return validStringEscapes.contains(escapedChar)
    }

    private fun isValidUnicodeEscape(unicodeEscapeText: String): Boolean {
        if (!unicodeEscapeText.startsWith("\\u")) {
            throw RuntimeException("Should only be asked to validate unicode escapes")
        }

        // clip off the `\u` to make this code point easier to inspect
        val unicodeCodePoint = unicodeEscapeText.replaceFirst("\\u", "")

        if (unicodeCodePoint.length != 4) {
            // must have four chars
            return false
        }

        for (codePointChar in unicodeCodePoint) {
            if (!validHexChars.contains(codePointChar)) {
                return false
            }
        }

        return true
    }

    /**
     * embedBlock -> EMBED_OPEN_DELIM (EMBED_TAG) EMBED_PREAMBLE_NEWLINE CONTENT EMBED_CLOSE_DELIM
     */
    private fun embedBlock(): Boolean {
        if (builder.getTokenType() == EMBED_OPEN_DELIM) {
            val embedBlockMark = builder.mark()
            
            val embedBlockStartDelimMark = builder.mark()
            val embedStartDelimiter = builder.getTokenText()
            builder.advanceLexer()
            embedBlockStartDelimMark.done(EMBED_OPEN_DELIM)

            val embedTagMark = builder.mark()
            val embedTagText = if (builder.getTokenType() == EMBED_TAG) {
                val tagText = builder.getTokenText()
                // advance past our optional embed tag
                builder.advanceLexer()
                embedTagMark.done(EMBED_TAG)
                tagText
            } else {
                // no embed tag
                embedTagMark.drop()
                ""
            }

            val prematureEndMark = builder.mark()
            if (builder.getTokenType() == EMBED_CLOSE_DELIM) {
                builder.advanceLexer()
                /**
                 * We are seeing a closing [EMBED_CLOSE_DELIM] before we encountered an [EMBED_PREAMBLE_NEWLINE],
                 * so give an error to help the user fix this construct
                 */
                prematureEndMark.error(EMBED_BLOCK_NO_NEWLINE.create(embedStartDelimiter, embedTagText))
                embedBlockMark.done(EMBED_BLOCK)
                return true
            } else {
                prematureEndMark.drop()
            }

            if (builder.eof()) {
                embedBlockMark.error(EMBED_BLOCK_NO_CLOSE.create(embedStartDelimiter))
                return true
            } else if (builder.getTokenType() != EMBED_PREAMBLE_NEWLINE) {
                embedBlockMark.error(EMBED_BLOCK_NO_CLOSE.create(embedStartDelimiter))
                return true
            }

            // advance past our EMBED_PREAMBLE_NEWLINE
            builder.advanceLexer()

            val embedBlockContentMark = builder.mark()
            if (builder.getTokenType() == EMBED_CONTENT) {
                // advance past our EMBED_CONTENT
                builder.advanceLexer()
                embedBlockContentMark.done(EMBED_CONTENT)
            } else {
                // empty embed blocks are legal
                embedBlockContentMark.drop()
            }

            if (builder.getTokenType() == EMBED_CLOSE_DELIM) {
                builder.advanceLexer()
                embedBlockMark.done(EMBED_BLOCK)
            } else if (builder.eof()) {
                embedBlockMark.error(EMBED_BLOCK_NO_CLOSE.create(embedStartDelimiter))
            }

            return true
        } else {
            // not an embedBlock
            return false
        }
    }

    /**
     * Handle any un-parsed content in [builder], marking it in error if found.
     * Should only be called to validate the state of [builder] after a successful parse
     */
    private fun handleUnexpectedTrailingContent() {
<<<<<<< HEAD
        if (!builder.eof()) {
            // mark the unexpected content
            val unexpectedContentMark = builder.mark()
            while (!builder.eof()) {
                builder.advanceLexer()
            }
            unexpectedContentMark.error(EOF_NOT_REACHED.create())
        }
=======
        // get a sequence of all unexpectedTrailingContent until the end of the file.
        generateSequence { builder.takeIf { !it.eof() } }
            .forEachIndexed { index, _ ->
                // mark the unexpected content
                val unexpectedContentMark = builder.mark()

                // try to parse a kson value, or consume a token if we can't
                if (!ksonValue()) {
                    builder.advanceLexer()
                }

                // only mark first element in error
                when (index) {
                    0 -> unexpectedContentMark.error(EOF_NOT_REACHED.create())
                    else -> unexpectedContentMark.drop()
                }
            }
>>>>>>> dfd64798
    }

    private var nestingTracker = object {
        private var nestingLevel = 0

        /**
         * "Aspect"-style function to wrap the list and object functions in [Parser] which may recursively nest
         * so we can clearly/consistently track nesting and detect excessive nesting
         */
        fun nest(nestingParserFunction: () -> Boolean): Boolean {
            nestingLevel++
            if (nestingLevel > maxNestingLevel) {
                throw ExcessiveNestingException()
            }
            val parseResult = nestingParserFunction()
            nestingLevel--
            return parseResult
        }
    }
}

/**
 * Default maximum nesting of objects and lists to allow in parsing.  Because the parser is
 * recursive, excessive nesting could crash it due to a stack overflow.  This default was chosen
 * because it's enough to make our test suite pass on all supported platforms.  If/when we have
 * issues here, let's tweak as needed (note that this may also be configured in calls to
 * [Parser.parse])
 */
const val DEFAULT_MAX_NESTING_LEVEL = 128

/**
 * Used to bail out of parsing when excessive nesting is detected
 */
class ExcessiveNestingException : RuntimeException()

/**
 * Enumerate the set of valid Kson string escapes for easy validation `\u` is also supported,
 * but is validated separately against [validHexChars]
 */
private val validStringEscapes = setOf('\'', '"', '\\', '/', 'b', 'f', 'n', 'r', 't')
private val validHexChars = setOf(
    '0', '1', '2', '3', '4', '5', '6', '7', '8', '9',
    'a', 'b', 'c', 'd', 'e', 'f', 'A', 'B', 'C', 'D', 'E', 'F'
)<|MERGE_RESOLUTION|>--- conflicted
+++ resolved
@@ -727,16 +727,6 @@
      * Should only be called to validate the state of [builder] after a successful parse
      */
     private fun handleUnexpectedTrailingContent() {
-<<<<<<< HEAD
-        if (!builder.eof()) {
-            // mark the unexpected content
-            val unexpectedContentMark = builder.mark()
-            while (!builder.eof()) {
-                builder.advanceLexer()
-            }
-            unexpectedContentMark.error(EOF_NOT_REACHED.create())
-        }
-=======
         // get a sequence of all unexpectedTrailingContent until the end of the file.
         generateSequence { builder.takeIf { !it.eof() } }
             .forEachIndexed { index, _ ->
@@ -754,7 +744,6 @@
                     else -> unexpectedContentMark.drop()
                 }
             }
->>>>>>> dfd64798
     }
 
     private var nestingTracker = object {
