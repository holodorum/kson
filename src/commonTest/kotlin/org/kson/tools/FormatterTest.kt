package org.kson.tools

import kotlin.test.Test
import kotlin.test.assertEquals

class FormatterTest {
    private fun assertFormatting(
        source: String,
        expected: String,
        indentType: IndentType = IndentType.Space(2)
    ) {
        val formattedKson = format(source, KsonFormatterConfig(indentType))
        assertEquals(
            expected,
            formattedKson
        )

        assertEquals(
            expected,
            format(formattedKson, KsonFormatterConfig(indentType)),
            "formatting should be idempotent, but this reformat changed the result"
        )
    }

    @Test
    fun testEmptySource() {
        assertFormatting("", "")
        assertFormatting("  ", "")
        assertFormatting("\n\n", "")
        assertFormatting("    \n   \n\n       \n", "")
    }

    @Test
    fun testSimpleObject() {
        assertFormatting(
            """
            {
            key: value
            }
            """.trimIndent(),
            """
            key: value
            """.trimIndent()
        )

        assertFormatting(
            """
                    {
                 key: value
                           }
            """.trimIndent(),
            """
            key: value
            """.trimIndent()
        )
    }

    @Test
    fun testNestedObject() {
        assertFormatting(
            """
            {
            outer: {
            inner: value
            }
            }
            """.trimIndent(),
            """
            outer:
              inner: value
            """.trimIndent()
        )

        // Test with tabs
        assertFormatting(
            """
            {
            outer: {
            inner: value
            }
            }
            """.trimIndent(),
            """
            outer:
            ${"\t"}inner: value
            """.trimIndent(),
            IndentType.Tab()
        )
    }

    @Test
    fun testDifferentSpaceIndents() {
        assertFormatting(
            """
            {
            key1: value1,
            nested: {
            inner: value2
            }
            }
            """.trimIndent(),
            """
            key1: value1
            nested:
                inner: value2
            """.trimIndent(),
            IndentType.Space(4)
        )
    }

    @Test
    fun testMultipleNestsOnALine() {
        assertFormatting(
            """
            object: { child1: { child2: {
                                        child2Property: 2
                                }
            child1Property: 1
            }
            }
            """.trimIndent(),
            """
            object:
              child1:
                child2:
                  child2Property: 2
                  .
                child1Property: 1
            """.trimIndent()
        )

        assertFormatting(
            """
            [
                    [
            [
                            3
                  ]]]
            """.trimIndent(),
            """
            - 
              - 
                - 3
            """.trimIndent()
        )

        assertFormatting(
            """
            < - < - <
            - 3
            >
                    - 2
                        >
                        - 1
                     >
            """.trimIndent(),
            """
            - 
              - 
                - 3
                =
              - 2
              =
            - 1
            """.trimIndent()
        )
    }

    @Test
    fun testDashList() {
        assertFormatting(
            """
                      - one
              -   two
                     -    three
            """.trimIndent(),
            """
            - one
            - two
            - three
            """.trimIndent()
        )
    }

    @Test
    fun testDashListNesting() {
        assertFormatting(
            """
              key:
                - {
            a: b
                            }
            """.trimIndent(),
            """
            key:
              - a: b
            """.trimIndent()
        )
    }

    @Test
    fun testEmbedBlock() {
        // Embed blocks should preserve their exact internal formatting
        assertFormatting(
            """
            {
            code: %sql
            SELECT * 
              FROM table
                WHERE x = 1
            %%
            }
            """.trimIndent(),
            """
            code: %sql
              SELECT * 
                FROM table
                  WHERE x = 1
              %%
            """.trimIndent()
        )
    }

    /**
     * Regression test for an issue where our formatter was re-inserted embed blocks with escapes
     * processed, resulting in illegal Kson
     */
    @Test
    fun testEmbedBlockWithEscapes() {
        assertFormatting(
            """
                %
                This embed block %\% has escapes that should be respected when formatting %\\\%
                %%
            """.trimIndent(),
            """
                $
                This embed block %% has escapes that should be respected when formatting %\\%
                $$
            """.trimIndent()
        )
    }

    @Test
    fun testEmbedBlockWithPartialEmbedDelim() {
        assertFormatting(
            """
            code: %sql
              SELECT * 
                FROM table
                  WHERE x = 1
              %%
            """.trimIndent(),
            """
            code: %sql
              SELECT * 
                FROM table
                  WHERE x = 1
              %%
            """.trimIndent()
        )

        assertFormatting(
            """
            code: ${'$'}sql
              SELECT * 
                FROM table
                  WHERE x = 1
              ${'$'}${'$'}
            """.trimIndent(),
            """
            code: %sql
              SELECT * 
                FROM table
                  WHERE x = 1
              %%
            """.trimIndent()
        )
    }

    @Test
    fun testAlreadyIndentedEmbedBlock() {
        assertFormatting(
            """
            code: %sql
              SELECT * 
                FROM table
                  WHERE x = 1
              %%
            """.trimIndent(),
            """
            code: %sql
              SELECT * 
                FROM table
                  WHERE x = 1
              %%
            """.trimIndent()
        )
    }

    @Test
    fun testPreservesCommentFormatting() {
        assertFormatting(
            """
            # Header comment
            {
            # Property comment
            key: value     # Trailing comment with lots of space
            }
            """.trimIndent(),
            """
            # Header comment
            # Property comment
            # Trailing comment with lots of space
            key: value
            """.trimIndent()
        )
    }

    @Test
    fun testCommentAfterKeywordWithHangingValue() {
        assertFormatting(
            """
            key:
            # a value
            value
              
              # a property
              key2: value
            """.trimIndent(),
            """
            # a value
            key: value
            # a property
            key2: value
            """.trimIndent()
        )

        assertFormatting(
            """
            key:
              - 1 # a value
              - 2
            """.trimIndent(),
            """
            key:
              # a value
              - 1
              - 2
            """.trimIndent()
        )

        assertFormatting(
            """
        key:
                    - 1 
      # a value
                  - 2
            """.trimIndent(),
            """
            key:
              - 1
              # a value
              - 2
            """.trimIndent()
        )

        assertFormatting(
            """
            key:
                 # a value
                 # a value
                 # a value
                 value
              
                      # a property
              # a property
                   # a property
                 key2: value
            """.trimIndent(),
            """
            # a value
            # a value
            # a value
            key: value
            # a property
            # a property
            # a property
            key2: value
            """.trimIndent()
        )
    }

    @Test
    fun testCommentsWithNewlines() {
        assertFormatting(
            """
            x: {
            # comment
            
            # comment
            y: 12
            }
            """.trimIndent(),
            """
            x:
              # comment
              # comment
              y: 12
            """.trimIndent())
    }

    @Test
    fun testCommentsOnNestedObjects() {
        assertFormatting(
            """
            key:
            # a value
            # a value
            value
              
            key2: {
            nested:
            # a value
            value
                
            # a property
            # a property
            nested2:
            value
            }
            """.trimIndent(),
            """
            # a value
            # a value
            key: value
            key2:
              # a value
              nested: value
              # a property
              # a property
              nested2: value
            """.trimIndent()
        )

    }
    
    @Test
    fun testEmbedBlocksAtDifferentNestingLevels() {
        assertFormatting(
            """
            {
            code1: %sql
            SELECT *
              FROM table
            %%
            nested: {
            code2internalIndent: %sql
                SELECT *
                  FROM table
            %%
            deeper: {
            code3: %sql
            SELECT *
                FROM table
            %%
            }
            }
            }
            """.trimIndent(),
            """
            code1: %sql
              SELECT *
                FROM table
              %%
            nested:
              code2internalIndent: %sql
                    SELECT *
                      FROM table
                %%
              deeper:
                code3: %sql
                  SELECT *
                      FROM table
                  %%
            """.trimIndent()
        )
    }

    @Test
    fun testEmbedBlockWithNoIndentation() {
        assertFormatting(
            """
            {
            code: %sql
            raw1
            raw2
            raw3
            %%
            }
            """.trimIndent(),
            """
            code: %sql
              raw1
              raw2
              raw3
              %%
            """.trimIndent()
        )
    }

    @Test
    fun testEmbedBlockWithInconsistentIndentation() {
        assertFormatting(
            """
            {
            code: %sql
                indented
            not_indented
                  more_indented
            %%
            }
            """.trimIndent(),
            """
            code: %sql
                  indented
              not_indented
                    more_indented
              %%
            """.trimIndent()
        )
    }

    @Test
    fun testMultipleEmbedBlocksWithDifferentTags() {
        assertFormatting(
            """
            {
            sql: %sql
            SELECT 1
            %%
            
            pythonWithInternalIndent: %%python
                def foo():
                    return 1
            %%
            
            text: %
            plain text
              with some
                indentation
            %%
            }
            """.trimIndent(),
            """
            sql: %sql
              SELECT 1
              %%
            pythonWithInternalIndent: %%python
                  def foo():
                      return 1
              %%
            text: %
              plain text
                with some
                  indentation
              %%
            """.trimIndent()
        )
    }

    @Test
    fun testAngleBracketList() {
        assertFormatting(
            """
            {
            items: <
            - first
            - second
            - third
            >
            }
            """.trimIndent(),
            """
            items:
              - first
              - second
              - third
            """.trimIndent()
        )
    }

    @Test
    fun testNestedAngleBrackets() {
        assertFormatting(
            """
            <
            - outer1
            - <
            - inner1
            - inner2
            >
            - outer2
            - <
            - inner3
            - inner4
            >
            >
            """.trimIndent(),
            """
            - outer1
            - 
              - inner1
              - inner2
              =
            - outer2
            - 
              - inner3
              - inner4
            """.trimIndent()
        )

        assertFormatting(
            """
            - <
            - {
            key:
            - 1
            - 2
            - <
            - [
            - x
            ]
            >
            - y
            }
            >
            """.trimIndent(),
            """
            - 
              - key:
                  - 1
                  - 2
                  - 
                    - 
                      - 
                        - x
                        =
                      =
                    =
                  - y
            """.trimIndent()
        )
    }

    @Test
    fun testMixedBracketTypes() {
        assertFormatting(
            """
              mixed: <
              - [1,2]
              - {x:y}
              - <
              - nested
              >
              >
            """.trimIndent(),
            """
              mixed:
                - 
                  - 1
                  - 2
                  =
                - x: y
                - 
                  - nested
            """.trimIndent()
        )

        assertFormatting(
            """
            {
            arrays: [
            - first
            - second
            ],
            angles: <
            - third
            - fourth
            >,
            mixed: <
            - [1,2]
            - {x:y}
            - <
              - nested
              >
            >
            }
            """.trimIndent(),
            """
            arrays:
              - 
                - first
                - second
            angles:
              - third
              - fourth
            mixed:
              - 
                - 1
                - 2
                =
              - x: y
              - 
                - nested
            """.trimIndent()
        )
    }

    @Test
    fun testFormattingMixedUnnesting(){
        assertFormatting(
            """
            outer_key1: {
              inner_key: [1, 2, 3]
            }
            outer_key2: value
            """.trimIndent(),
            """
            outer_key1:
              inner_key:
                - 1
                - 2
                - 3
              .
            outer_key2: value
            """.trimIndent()
        )

        assertFormatting(
            """
             [
              [
                {
                  "inner_key": "x"
                }
              ],
              "outer_list_elem"
            ]
            """.trimIndent(),
            """
            - 
              - inner_key: x
              =
            - outer_list_elem
            """.trimIndent()
        )
    }

    @Test
    fun testClosingDelimiterAfterContent() {
        assertFormatting(
            """
            [{
            key: value },
            {nested: {
            inner: value }}]
            """.trimIndent(),
            """
            - key: value
            - nested:
                inner: value
            """.trimIndent()
        )
    }

    @Test
    fun testEmptyNextLine() {
        assertFormatting(
            "key: {\n",
            """
            key: {
            """.trimIndent()
        )
    }

    @Test
    fun testNonDefaultIndentSize() {
        assertFormatting(
            """
            {
            key1: value1,
            nested: {
            key2_1: [
            x,
            y
            ]
            key2_2: {
            key2_2_1: value2_2_1
            }
            }
            key3: [
            value3_1,
            value3_2
            ]
            }
            """.trimIndent(),
            """
            key1: value1
            nested:
                key2_1:
                    - x
                    - y
                key2_2:
                    key2_2_1: value2_2_1
                    .
                .
            key3:
                - value3_1
                - value3_2
            """.trimIndent(),
            IndentType.Space(4)
        )
    }

    /**
     * Sanity check tab indents: the code paths are all shared with space indents, so we don't need to over-test
     * the tab case
     */
    @Test
    fun testTabIndentation() {
        assertFormatting(
            """
            key: 
                subkey: value
            """.trimIndent(),
            """
            key:
            ${"\t"}subkey: value
            """.trimIndent(),
            IndentType.Tab()
        )

        assertFormatting(
            """
            {
            outer: {
            inner: { very_inner: value }
            }
            }
            """.trimIndent(),
            """
            outer:
            ${"\t"}inner:
            ${"\t"}${"\t"}very_inner: value
            """.trimIndent(),
            IndentType.Tab()
        )
    }

    @Test
    fun testTabIndentWithEmbedBlock() {
        assertFormatting(
            """
            {
            code: %%sql
            SELECT * 
              FROM table
                WHERE x = 1
            %%
            }
            """.trimIndent(),
            """
            code: %%sql
            ${"\t"}SELECT * 
            ${"\t"}  FROM table
            ${"\t"}    WHERE x = 1
            ${"\t"}%%
            """.trimIndent(),
            IndentType.Tab()
        )
    }

    @Test
    fun testTabIndentWithMixedStructures() {
        assertFormatting(
            """
            {
            list: <
            - item1
            - {
            nested: value
            }
            - [
            1,
            2
            ]
            >
            }
            """.trimIndent(),
            """
            list:
            ${"\t"}- item1
            ${"\t"}- nested: value
            ${"\t"}- 
            ${"\t"}${"\t"}- 1
            ${"\t"}${"\t"}- 2
            """.trimIndent(),
            IndentType.Tab()
        )
    }

    @Test
    fun testKeyNewlineIndentation() {
        assertFormatting(
            """
            {
            key1:
            {
            key2:
            {
            key3: 
            value
            }
            }
            }
            """.trimIndent(),
            """
            key1:
              key2:
                key3: value
            """.trimIndent()
        )
    }

    @Test
    fun testNestedKeyNewlineIndentation() {
        assertFormatting(
            """
            {
            outer: {
            inner1:
            [1, 2]
            inner2:
            {
            deepKey:
            "deep value"
            }
            }
            }
            """.trimIndent(),
            """
            outer:
              inner1:
                - 1
                - 2
              inner2:
                deepKey: 'deep value'
            """.trimIndent()
        )
    }

    @Test
    fun testKeyNewlineWithEmbedBlock() {
        assertFormatting(
            """
            {
            code:
            %%sql
            SELECT *
              FROM table
            %%
            }
            """.trimIndent(),
            """
            code: %%sql
              SELECT *
                FROM table
              %%
            """.trimIndent()
        )
    }

    @Test
    fun testGetCurrentLineIndentLevel() {
        val formatter = IndentFormatter(IndentType.Space(2))

        assertEquals(1, formatter.getCurrentLineIndentLevel("{"),
            "should indent one level after opening brace")
        assertEquals(2, formatter.getCurrentLineIndentLevel("  {"),
            "should indent one level after opening brace with existing indent")

        assertEquals(1, formatter.getCurrentLineIndentLevel("key:"),
            "should indent one level after colon")
        assertEquals(2, formatter.getCurrentLineIndentLevel("  key:"),
            "should indent one level after colon with existing indent")

        assertEquals(1, formatter.getCurrentLineIndentLevel("<"),
            "should indent one level after opening angle bracket")
        assertEquals(2, formatter.getCurrentLineIndentLevel("  <"),
            "should indent one level after opening angle bracket with existing indent")

        assertEquals(1, formatter.getCurrentLineIndentLevel("  - item"),
            "should maintain indent after dash in list")

        assertEquals(1, formatter.getCurrentLineIndentLevel("  }"),
            "should match closing brace indent")
        assertEquals(2, formatter.getCurrentLineIndentLevel("    }"),
            "should match closing brace indent with higher existing indent")

        assertEquals(1, formatter.getCurrentLineIndentLevel("  >"),
            "should match closing angle bracket indent")
        assertEquals(2, formatter.getCurrentLineIndentLevel("    >"),
            "should match closing angle bracket indent with higher existing indent")

        assertEquals(1, formatter.getCurrentLineIndentLevel("  some text"),
            "should maintain indent for normal lines")
        assertEquals(2, formatter.getCurrentLineIndentLevel("    other text"),
            "should maintain indent for normal lines with higher existing indent")
    }

    @Test
    fun testEmptyLineIndentLevel() {
        val formatter = IndentFormatter(IndentType.Space(2))

        assertEquals(1, formatter.getCurrentLineIndentLevel("  "),
            "should maintain previous indent for empty lines")
        assertEquals(2, formatter.getCurrentLineIndentLevel("    "),
            "should maintain previous indent for empty lines with higher existing indent")
    }

    @Test
    fun testGetCurrentLineIndentLevelWithTabs() {
        val formatter = IndentFormatter(IndentType.Tab())

        assertEquals(1, formatter.getCurrentLineIndentLevel("{"),
            "should indent one level after opening brace with tab indentation")
        assertEquals(2, formatter.getCurrentLineIndentLevel("\t{"),
            "should indent one level after opening brace with existing tab indent")

        assertEquals(1, formatter.getCurrentLineIndentLevel("key:"),
            "should indent one level after colon with tab indentation")
        assertEquals(2, formatter.getCurrentLineIndentLevel("\tkey:"),
            "should indent one level after colon with existing tab indent")

        assertEquals(1, formatter.getCurrentLineIndentLevel("\tsome text"),
            "should maintain indent for normal lines with tab indentation")
        assertEquals(2, formatter.getCurrentLineIndentLevel("\t\tother text"),
            "should maintain indent for normal lines with higher existing tab indent")
    }

    @Test
    fun testGetCurrentLineIndentLevelWithEmbedBlocks() {
        val formatter = IndentFormatter(IndentType.Space(2))

        assertEquals(0, formatter.getCurrentLineIndentLevel("%%sql"),
            "should not change indent for embed block start")
        assertEquals(1, formatter.getCurrentLineIndentLevel("  %%sql"),
            "should not change indent for embed block start with existing indent")

        assertEquals(1, formatter.getCurrentLineIndentLevel("  SELECT *"),
            "should maintain indent inside embed block")

        assertEquals(1, formatter.getCurrentLineIndentLevel("  %%"),
            "should decrease indent after embed block end")
        assertEquals(2, formatter.getCurrentLineIndentLevel("    %%"),
            "should decrease indent after embed block end with higher existing indent")
    }

    @Test
    fun testGetCurrentLineIndentLevelWithMixedStructures() {
        val formatter = IndentFormatter(IndentType.Space(2))

        assertEquals(1, formatter.getCurrentLineIndentLevel("{"),
            "should properly indent for nested structures")
        assertEquals(2, formatter.getCurrentLineIndentLevel("  nested: {"),
            "should properly indent for nested object properties")
        assertEquals(3, formatter.getCurrentLineIndentLevel("    items: <"),
            "should properly indent for nested angle brackets")
        assertEquals(3, formatter.getCurrentLineIndentLevel("    - {"),
            "should properly indent for nested list items")

        assertEquals(3, formatter.getCurrentLineIndentLevel("      }"),
            "should properly indent after closing nested delimiters")
        assertEquals(2, formatter.getCurrentLineIndentLevel("    >"),
            "should properly indent after closing angle brackets")
        assertEquals(1, formatter.getCurrentLineIndentLevel("  }"),
            "should properly indent after closing outer brace")
    }

    @Test
    fun testGetCurrentLineIndentLevelWithMultipleChanges() {
        val formatter = IndentFormatter(IndentType.Space(2))

        assertEquals(2, formatter.getCurrentLineIndentLevel("{ {"),
            "should increase indent by more than 1 for multiple opening delimiters on one line")
        assertEquals(3, formatter.getCurrentLineIndentLevel("{ { {"),
            "should increase indent by multiple levels for three opening delimiters")
        assertEquals(2, formatter.getCurrentLineIndentLevel("key: {nested: {"),
            "should increase indent by more than 1 for nested properties")

        assertEquals(1, formatter.getCurrentLineIndentLevel("  } }"),
            "should have no effect on the next line for multiple closing delimiters as they unindent their own line")
        assertEquals(2, formatter.getCurrentLineIndentLevel("    } } }"),
            "should maintain existing indent levels for multiple closing delimiters")
    }

    @Test
    fun testGetCurrentLineIndentLevelWithDeferredClosures() {
        val formatter = IndentFormatter(IndentType.Space(2))

        assertEquals(0, formatter.getCurrentLineIndentLevel("key:val }}}"),
            "should trigger an unindent on the next line, not their own line, for non-leading close delimiters")
        assertEquals(4, formatter.getCurrentLineIndentLevel("              key:val }}}"),
            "should maintain existing indent for trailing delimiters with leading spaces")
    }

    @Test
    fun testGetCurrentLineIndentLevelWithNestedClosures() {
        val formatter = IndentFormatter(IndentType.Space(2))

        assertEquals(2, formatter.getCurrentLineIndentLevel("    }}"),
            "should handle multiple nested structures closing at once")
        assertEquals(3, formatter.getCurrentLineIndentLevel("      }}}"),
            "should handle three nested structures closing at once")

        assertEquals(2, formatter.getCurrentLineIndentLevel("    }>"),
            "should work with mixed bracket types")
        assertEquals(3, formatter.getCurrentLineIndentLevel("      ]}>"),
            "should work with multiple mixed bracket types")
    }

    @Test
    fun testNestedPlainObjects() {
        assertFormatting(
            """
                key:
                nested_key: 10
                another_nest_key: 3 .
                unnested_key: 44
            """.trimIndent(),
            """
              key:
                nested_key: 10
                another_nest_key: 3
                .
              unnested_key: 44
            """.trimIndent()
        )
    }

    @Test
    fun testNestedDashLists() {
        assertFormatting(
            """
                - 
                - "sub-list elem 1"
                - "sub-list elem 2" =
                - "outer list elem 1"
            """.trimIndent(),
            """
              - 
                - 'sub-list elem 1'
                - 'sub-list elem 2'
                =
              - 'outer list elem 1'
            """.trimIndent()
        )
    }

    @Test
    fun testPlainObjectsInPlainLists() {
        assertFormatting(
            """
                - key11: 11
                key12: 12
                - key21: 22
                key22: 22
                - key31: 31
                key32: 32
            """.trimIndent(),
            """
            - key11: 11
              key12: 12
            
            - key21: 22
              key22: 22
            
            - key31: 31
              key32: 32
            """.trimIndent()
        )
    }

    @Test
    fun testInvalidKsonWithTrailingComments() {
        assertFormatting(
            """
            # error: list with no value
            -

            # trailing comment
        """.trimIndent(),
            """
            # error: list with no value
            -

            # trailing comment
        """.trimIndent()
        )
    }

    /**
     * If a Kson document is fairly well-formed but has some unexpected trialing content, we should still
     * be able to format the valid portion of the document
     */
    @Test
    fun testFormattingSucceedsWithInvalidTrailingContent() {
        assertFormatting(
            """
                {outer:{inner: value}}
                "Illegal trailing content"
            """.trimIndent(),
            """
                outer:
                  inner: value

                "Illegal trailing content"
            """.trimIndent()
        )
<<<<<<< HEAD
=======

        assertFormatting(
            """
                key: value trailingContent
                list: [1,2,3] extraTrailingContent
            """.trimIndent(),
            """
                key: value
                
                trailingContent
          
                
                list:
                  - 1
                  - 2
                  - 3
                
                extraTrailingContent
            """.trimIndent()
        )

        assertFormatting(
            """
                key: value extraValue list:[1,2,3]
            """.trimIndent(),
            """
                key: value
                
                extraValue 
          
                list:
                  - 1
                  - 2
                  - 3
            """.trimIndent()
        )
>>>>>>> dfd64798
    }
}<|MERGE_RESOLUTION|>--- conflicted
+++ resolved
@@ -1228,8 +1228,6 @@
                 "Illegal trailing content"
             """.trimIndent()
         )
-<<<<<<< HEAD
-=======
 
         assertFormatting(
             """
@@ -1266,6 +1264,5 @@
                   - 3
             """.trimIndent()
         )
->>>>>>> dfd64798
     }
 }